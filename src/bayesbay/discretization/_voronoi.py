--- conflicted
+++ resolved
@@ -100,109 +100,6 @@
             assert isinstance(n_dimensions, int), msg % "minimum" + "`n_dimensions`, should be an integer"
             assert isinstance(n_dimensions, int), msg % "maximum" + "`n_dimensions`, should be an integer"
 
-<<<<<<< HEAD
-    def _init_perturbation_funcs(self):
-        ParameterSpace._init_perturbation_funcs(self)
-        self._perturbation_funcs.append(ParamPerturbation(self.name, [self]))
-        self._perturbation_weights.append(1)
-
-    @property
-    def perturbation_functions(self) -> List[Callable[[State], Tuple[State, Number]]]:
-        r"""the list of perturbation functions allowed in the parameter space linked to
-        the Voronoi discretization. Each function takes in a state (see :class:`State`) 
-        and returns a new state along with the corresponding partial acceptance 
-        probability,
-        
-        .. math::
-            \underbrace{\alpha_{p}}_{\begin{array}{c} \text{Partial} \\ \text{acceptance} \\ \text{probability} \end{array}} = 
-            \underbrace{\frac{p\left({\bf m'}\right)}{p\left({\bf m}\right)}}_{\text{Prior ratio}} 
-            \underbrace{\frac{q\left({\bf m} \mid {\bf m'}\right)}{q\left({\bf m'} \mid {\bf m}\right)}}_{\text{Proposal ratio}}  
-            \underbrace{\lvert \mathbf{J} \rvert}_{\begin{array}{c} \text{Jacobian} \\ \text{determinant} \end{array}},
-
-        """
-        return self._perturbation_funcs
-    
-    @property
-    def perturbation_weights(self) -> List[Number]:
-        """a list of perturbation weights, corresponding to each of the 
-        :meth:`perturbation_functions` that determines the probability of each of them
-        to be chosen during each step
-        
-        The weights are not normalized and have the following default values:
-        
-        - Birth/Death perturbations: 1
-        - Parameter values perturbation: 3
-        - Voronoi site perturbation: 1
-        """
-        return self._perturbation_weights
-
-
-class Voronoi1D(Voronoi):
-    r"""Utility class for Voronoi tessellation in 1D
-
-    Parameters
-    ----------
-    name : str
-        name attributed to the Voronoi tessellation, for display and storing 
-        purposes
-    vmin, vmax : Union[Number, np.ndarray]
-        minimum/maximum value bounding each dimension
-    perturb_std : Union[Number, np.ndarray]
-        standard deviation of the Gaussians used to randomly perturb the Voronoi
-        sites in each dimension. 
-    n_dimensions : Number, optional
-        number of dimensions. None (default) results in a trans-dimensional
-        discretization, with the dimensionality of the parameter space allowed
-        to vary in the range ``n_dimensions_min``-``n_dimensions_max``
-    n_dimensions_min, n_dimensions_max : Number, optional
-        minimum and maximum number of dimensions, by default 1 and 10. These
-        parameters are ignored if ``n_dimensions`` is not None, i.e. if the
-        discretization is not trans-dimensional
-    n_dimensions_init_range : Number, optional
-        percentage of the range ``n_dimensions_min`` - ``n_dimensions_max`` used to
-        initialize the number of dimensions (0.3. by default). For example, if 
-        ``n_dimensions_min`` = 1, ``n_dimensions_max`` = 10, and 
-        ``n_dimensions_init_range`` = 0.5,
-        the maximum number of dimensions at the initialization is::
-            
-            int((n_dimensions_max - n_dimensions_min) * n_dimensions_init_range + n_dimensions_max)
-            
-    parameters : List[Parameter], optional
-        a list of free parameters, by default None
-    birth_from : {"prior", "neighbour"}, optional
-        whether to initialize the free parameters associated with the newborn 
-        Voronoi cell by randomly drawing from their prior or by perturbing the 
-        value found in the nearest Voronoi cell (default).
-    """
-    def __init__(        
-            self,
-            name: str,
-            vmin: Number,
-            vmax: Number,
-            perturb_std: Union[Number, np.ndarray],
-            n_dimensions: int = None, 
-            n_dimensions_min: int = 1, 
-            n_dimensions_max: int = 10, 
-            n_dimensions_init_range: Number = 0.3, 
-            parameters: List[Parameter] = None, 
-            birth_from: str = "neighbour"  # either "neighbour" or "prior"
-        ): 
-        super().__init__(
-            name=name,
-            spatial_dimensions=1,
-            vmin=vmin,
-            vmax=vmax,
-            perturb_std=perturb_std,
-            n_dimensions=n_dimensions,
-            n_dimensions_min=n_dimensions_min,
-            n_dimensions_max=n_dimensions_max,
-            n_dimensions_init_range=n_dimensions_init_range,
-            parameters=parameters,
-            birth_from=birth_from
-        )
-    
-=======
->>>>>>> 1b79f7d9
     def initialize(self) -> ParameterSpaceState:
         """initializes the parameter space linked to the Voronoi tessellation
 
@@ -635,6 +532,7 @@
     def _init_perturbation_funcs(self):
         ParameterSpace._init_perturbation_funcs(self)
         self._perturbation_funcs.append(ParamPerturbation(self.name, [self]))
+        self._perturbation_weights.append(1)
 
     @property
     def perturbation_functions(self) -> List[Callable[[State], Tuple[State, Number]]]:
@@ -651,6 +549,20 @@
 
         """
         return self._perturbation_funcs
+    
+    @property
+    def perturbation_weights(self) -> List[Number]:
+        """a list of perturbation weights, corresponding to each of the 
+        :meth:`perturbation_functions` that determines the probability of each of them
+        to be chosen during each step
+        
+        The weights are not normalized and have the following default values:
+        
+        - Birth/Death perturbations: 1
+        - Parameter values perturbation: 3
+        - Voronoi site perturbation: 1
+        """
+        return self._perturbation_weights
     
 
 class Voronoi1D(Voronoi):
