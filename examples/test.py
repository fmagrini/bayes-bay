--- conflicted
+++ resolved
@@ -156,23 +156,12 @@
     cols = int(np.ceil(n_subplots / rows))
     return rows, cols
 
-<<<<<<< HEAD
-fig, axes = plt.subplots(*get_subplot_layout(len(inversion.chains)), figsize=(15, 15))
-for ax, chain in zip(np.ravel(axes), inversion.chains):
+rows, cols = get_subplot_layout(len(inversion.chains))
+fig, axes = plt.subplots(rows, cols, figsize=(15, 15))
+for ipanel, (ax, chain) in enumerate(zip(np.ravel(axes), inversion.chains)):
     saved_states = chain.saved_states
     saved_thickness = saved_states["voronoi.discretization"]
     saved_vs = saved_states['vs']
-    # statistics_vs = bb.discretization.Voronoi1D.get_depth_profiles_statistics(
-    #     saved_thickness, saved_vs, interp_depths
-    #     )
-=======
-rows, cols = get_subplot_layout(len(inversion.chains))
-fig, axes = plt.subplots(rows, cols, figsize=(15, 15))
-for ipanel, (ax, chain) in enumerate(zip(np.ravel(axes), inversion.chains)):
-    saved_models = chain.saved_models
-    saved_thickness = saved_models["voronoi.discretization"]
-    saved_vs = saved_models['vs']
->>>>>>> e677bb5a
     
     Voronoi1D.plot_depth_profiles(
     saved_thickness, saved_vs, ax=ax, linewidth=0.1, color="k", max_depth=150
@@ -197,7 +186,6 @@
 plt.tight_layout()
 plt.show()
 
-<<<<<<< HEAD
 # def get_results(
 #     keys=None,
 #     concatenate_chains=True,
@@ -237,17 +225,4 @@
 #                 results_model.extend(chain.saved_states)
 #             else:
 #                 results_model.append(chain.saved_states)
-#     return results_model
-
-
-
-=======
->>>>>>> e677bb5a
-
-
-
-
-
-
-
-
+#     return results_model